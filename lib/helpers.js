--- conflicted
+++ resolved
@@ -551,10 +551,6 @@
     return queries;
 }
 
-<<<<<<< HEAD
-
-=======
->>>>>>> 3d3e43f9
 /**
  * Build all matching query
  *
